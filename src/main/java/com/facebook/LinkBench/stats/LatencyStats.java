/*
 * Copyright 2012, Facebook, Inc.
 *
 * Licensed under the Apache License, Version 2.0 (the "License");
 * you may not use this file except in compliance with the License.
 * You may obtain a copy of the License at
 *
 *     http://www.apache.org/licenses/LICENSE-2.0
 *
 * Unless required by applicable law or agreed to in writing, software
 * distributed under the License is distributed on an "AS IS" BASIS,
 * WITHOUT WARRANTIES OR CONDITIONS OF ANY KIND, either express or implied.
 * See the License for the specific language governing permissions and
 * limitations under the License.
 */
package com.facebook.LinkBench.stats;

import java.io.PrintStream;
import java.text.DecimalFormat;

import org.apache.log4j.Logger;

import com.facebook.LinkBench.ConfigUtil;
import com.facebook.LinkBench.LinkBenchOp;
import com.facebook.LinkBench.LinkStore;


/**
 * Class used to track and compute latency statistics, particularly
 * percentiles. Times are divided into buckets, with counts maintained
 * per bucket.  The division into buckets is based on typical latencies
 * for database operations: most are in the range of 0.1ms to 100ms.
 * we have 0.1ms-granularity buckets up to 1ms, then 1ms-granularity from
 * 1-100ms, then 100ms-granularity, and then 1s-granularity.
 */
public class LatencyStats {

  public static int MAX_MILLIS = 100;

  /**
   * Keep track of running mean per thread and op type
   */
  private RunningMean means[][];

  /** Final means per op type */
  double finalMeans[];

  // Displayed along with stats
  private int maxThreads;

  public LatencyStats(int maxThreads) {
    this.maxThreads = maxThreads;
    means = new RunningMean[maxThreads][LinkStore.MAX_OPTYPES];
    bucketCounts = new long[maxThreads][LinkStore.MAX_OPTYPES][NUM_BUCKETS];
    maxLatency = new long[maxThreads][LinkStore.MAX_OPTYPES];
  }


  private static final int SUB_MS_BUCKETS = 10; // Sub-ms granularity
  private static final int MS_BUCKETS = 99; // ms-granularity buckets
  private static final int HUNDREDMS_BUCKETS = 9; // 100ms-granularity buckets
  private static final int SEC_BUCKETS = 9; // 1s-granularity buckets
  public static final int NUM_BUCKETS = SUB_MS_BUCKETS + MS_BUCKETS +
          HUNDREDMS_BUCKETS + SEC_BUCKETS + 1;

  /** Counts of operations falling into each bucket */
  private final long bucketCounts[][][];

  /** Counts of samples per type */
  private long sampleCounts[];

  /** Cumulative bucket counts keyed by type, bucket# (calculated at end) */
  private long bucketCountsCumulative[][];

  /** Maximum latency by thread and type */
  private long maxLatency[][];

  public static int latencyToBucket(long microTime) {
    long ms = 1000;
    long msTime = microTime / ms; // Floored
    if (msTime == 0) {
      // Bucket per 0.1 ms
      return (int) (microTime / 100);
    } else if (msTime < 100) {
      // msBucket = 0 means 1-2 ms
      int msBucket = (int) msTime - 1;
      // Bucket per ms
      return SUB_MS_BUCKETS + msBucket;
    } else if (msTime < 1000){
      int hundredMSBucket = (int) ( msTime / 100 ) - 1;
      return SUB_MS_BUCKETS + MS_BUCKETS + hundredMSBucket;
    } else if (msTime < 10000) {
      int secBucket = (int) (msTime / 1000) - 1;
      return SUB_MS_BUCKETS + MS_BUCKETS + HUNDREDMS_BUCKETS + secBucket;
    } else {
      return NUM_BUCKETS - 1;
    }
  }

  /**
   *
   * @param bucket
   * @return inclusive min and exclusive max time in microsecs for bucket
   */
  public static long[] bucketBound(int bucket) {
    int ms = 1000;
    long s = ms * 1000;
    long res[] = new long[2];
    if (bucket < SUB_MS_BUCKETS) {
      res[0] = bucket * 100;
      res[1] = (bucket+1) * 100;
    } else if (bucket < SUB_MS_BUCKETS + MS_BUCKETS) {
      res[0] = (bucket - SUB_MS_BUCKETS + 1) * ms;
      res[1] = (bucket - SUB_MS_BUCKETS + 2) * ms;
    } else if (bucket < SUB_MS_BUCKETS + MS_BUCKETS + HUNDREDMS_BUCKETS) {
      int hundredMS = bucket - SUB_MS_BUCKETS - MS_BUCKETS + 1;
      res[0] = hundredMS * 100 * ms;
      res[1] = (hundredMS + 1) * 100 * ms;
    } else if (bucket < SUB_MS_BUCKETS + MS_BUCKETS + HUNDREDMS_BUCKETS + SEC_BUCKETS) {
      int secBucket = bucket - SUB_MS_BUCKETS - MS_BUCKETS - SEC_BUCKETS + 1;
      res[0] = secBucket * s;
      res[1] = (secBucket + 1) * s;
    } else {
      res[0] = (SEC_BUCKETS + 1)* s;
      res[1] = 100 * s;
    }
    return res;
  }


  /**
   * Used by the linkbench driver to record latency of each
   * individual call
   */
  public void recordLatency(int threadid, LinkBenchOp type,
        long microtimetaken) {
    long opBuckets[] = bucketCounts[threadid][type.ordinal()];
    int bucket = latencyToBucket(microtimetaken);
    opBuckets[bucket]++;

    double time_ms = microtimetaken / 1000.0;
    if (means[threadid][type.ordinal()] == null) {
      means[threadid][type.ordinal()] = new RunningMean(time_ms);
    } else {
      means[threadid][type.ordinal()].addSample(time_ms);
    }

    if (maxLatency[threadid][type.ordinal()] < microtimetaken) {
      maxLatency[threadid][type.ordinal()] = microtimetaken;
    }
  }

  /**
   * Print out percentile values
   */
  public void displayLatencyStats() {
    calcMeans();
    calcCumulativeBuckets();

    Logger logger = Logger.getLogger(ConfigUtil.LINKBENCH_LOGGER);
    // print percentiles
    for (LinkBenchOp type: LinkBenchOp.values()) {
      if (sampleCounts[type.ordinal()] == 0) { // no samples of this type
        continue;
      }

      DecimalFormat df = new DecimalFormat("#.###"); // Format to max 3 decimal place
      logger.info(type.displayName() +
                     " count = " + sampleCounts[type.ordinal()] + " " +
                     " p25 = " + percentileString(type, 25)  + "ms " +
                     " p50 = " + percentileString(type, 50)  + "ms " +
                     " p75 = " + percentileString(type, 75)  + "ms " +
                     " p95 = " + percentileString(type, 95)  + "ms " +
                     " p99 = " + percentileString(type, 99)  + "ms " +
                     " max = " + df.format(getMax(type)) + "ms " +
                     " mean = " + df.format(getMean(type))+ "ms" +
                     " threads = " + maxThreads);
    }
  }

  public void printCSVStats(PrintStream out, boolean header) {
    printCSVStats(out, header, LinkBenchOp.values());
  }

  public void printCSVStats(PrintStream out, boolean header, LinkBenchOp... ops) {
    int percentiles[] = new int[] {25, 50, 75, 95, 99};

    // Write out the header
    if (header) {
      out.print("op,count");
      for (int percentile: percentiles) {
        out.print(String.format(",p%d_low,p%d_high", percentile, percentile));
      }
<<<<<<< HEAD
      // Add thread level to the stats CSV, this change was also made upstream at
      // https://github.com/mdcallag/linkbench.
=======
>>>>>>> 44a255fa
      out.print(",max,mean,threads");
      out.println();
    }

    // Print in milliseconds down to 10us granularity
    DecimalFormat df = new DecimalFormat("#.##");

    for (LinkBenchOp op: ops) {
      long samples = sampleCounts[op.ordinal()];
      if (samples == 0) {
        continue;
      }
      out.print(op.name());
      out.print(",");
      out.print(samples);

      for (int percentile: percentiles) {
        long bounds[] = getBucketBounds(op, percentile);
        out.print(",");
        out.print(df.format(bounds[0] / 1000.0));
        out.print(",");
        out.print(df.format(bounds[1] / 1000.0));
      }

      out.print(",");
      out.print(df.format(getMax(op)));
      out.print(",");
      out.print(df.format(getMean(op)));
      out.print(",");
      out.print(maxThreads);
      out.println();
    }
  }

  /**
   * Fill in the counts and means arrays
   */
  private void calcMeans() {
    sampleCounts = new long[LinkStore.MAX_OPTYPES];
    finalMeans = new double[LinkStore.MAX_OPTYPES];
    for (int i = 0; i < LinkStore.MAX_OPTYPES; i++) {
      long samples = 0;
      for (int thread = 0; thread < maxThreads; thread++) {
        if (means[thread][i] != null) {
          samples += means[thread][i].samples();
        }
      }
      sampleCounts[i] = samples;

      double weightedMean = 0.0;
      for (int thread = 0; thread < maxThreads; thread++) {
        if (means[thread][i] != null) {
          weightedMean += (means[thread][i].samples() / (double) samples) *
                           means[thread][i].mean();
        }
      }
      finalMeans[i] = weightedMean;
    }

  }

  private void calcCumulativeBuckets() {
    // Calculate the cumulative operation counts by bucket for each type
    bucketCountsCumulative = new long[LinkStore.MAX_OPTYPES][NUM_BUCKETS];

    for (int type = 0; type < LinkStore.MAX_OPTYPES; type++) {
      long count = 0;
      for (int bucket = 0; bucket < NUM_BUCKETS; bucket++) {
        for (int thread = 0; thread < maxThreads; thread++) {
          count += bucketCounts[thread][type][bucket];
        }
        bucketCountsCumulative[type][bucket] = count;
      }
    }
  }

  private long[] getBucketBounds(LinkBenchOp type, long percentile) {
    long n = sampleCounts[type.ordinal()];
    // neededRank is the rank of the sample at the desired percentile
    long neededRank = (long) ((percentile / 100.0) * n);

    int bucketNum = -1;
    for (int i = 0; i < NUM_BUCKETS; i++) {
      long rank = bucketCountsCumulative[type.ordinal()][i];
      if (neededRank <= rank) {
        // We have found the right bucket
        bucketNum = i;
        break;
      }
    }
    assert(bucketNum >= 0); // Should definitely be found;


    return bucketBound(bucketNum);
  }


  /**
   *
   * @return A human-readable string for the bucket bounds
   */
  private String percentileString(LinkBenchOp type, long percentile) {
    return boundsToString(getBucketBounds(type, percentile));
  }

  static String boundsToString(long[] bucketBounds) {
    double minMs = bucketBounds[0] / 1000.0;
    double maxMs = bucketBounds[1] / 1000.0;

    DecimalFormat df = new DecimalFormat("#.##"); // Format to max 1 decimal place
    return "["+ df.format(minMs) + "," + df.format(maxMs) + "]";
  }

  private double getMean(LinkBenchOp type) {
    return finalMeans[type.ordinal()];
  }

  private double getMax(LinkBenchOp type) {
    long max_us = 0;
    for (int thread = 0; thread < maxThreads; thread++) {
      max_us = Math.max(max_us, maxLatency[thread][type.ordinal()]);
    }
    return max_us / 1000.0;
  }
}<|MERGE_RESOLUTION|>--- conflicted
+++ resolved
@@ -191,11 +191,6 @@
       for (int percentile: percentiles) {
         out.print(String.format(",p%d_low,p%d_high", percentile, percentile));
       }
-<<<<<<< HEAD
-      // Add thread level to the stats CSV, this change was also made upstream at
-      // https://github.com/mdcallag/linkbench.
-=======
->>>>>>> 44a255fa
       out.print(",max,mean,threads");
       out.println();
     }
